<<<<<<< HEAD
import * as React from "react"

import { cn } from "@/lib/utils"

const Card = React.forwardRef<HTMLDivElement, React.HTMLAttributes<HTMLDivElement>>(({ className, ...props }, ref) => (
  <div ref={ref} className={cn("rounded-lg border bg-card text-card-foreground shadow-sm", className)} {...props} />
))
Card.displayName = "Card"

const CardHeader = React.forwardRef<HTMLDivElement, React.HTMLAttributes<HTMLDivElement>>(
  ({ className, ...props }, ref) => (
    <div ref={ref} className={cn("flex flex-col space-y-1.5 p-6", className)} {...props} />
  ),
)
CardHeader.displayName = "CardHeader"

const CardTitle = React.forwardRef<HTMLParagraphElement, React.HTMLAttributes<HTMLHeadingElement>>(
  ({ className, ...props }, ref) => (
    <h3 ref={ref} className={cn("text-2xl font-semibold leading-none tracking-tight", className)} {...props} />
  ),
)
CardTitle.displayName = "CardTitle"

const CardDescription = React.forwardRef<HTMLParagraphElement, React.HTMLAttributes<HTMLParagraphElement>>(
  ({ className, ...props }, ref) => (
    <p ref={ref} className={cn("text-sm text-muted-foreground", className)} {...props} />
  ),
)
CardDescription.displayName = "CardDescription"

const CardContent = React.forwardRef<HTMLDivElement, React.HTMLAttributes<HTMLDivElement>>(
  ({ className, ...props }, ref) => <div ref={ref} className={cn("p-6 pt-0", className)} {...props} />,
)
CardContent.displayName = "CardContent"

const CardFooter = React.forwardRef<HTMLDivElement, React.HTMLAttributes<HTMLDivElement>>(
  ({ className, ...props }, ref) => (
    <div ref={ref} className={cn("flex items-center p-6 pt-0", className)} {...props} />
  ),
)
CardFooter.displayName = "CardFooter"

export { Card, CardHeader, CardFooter, CardTitle, CardDescription, CardContent }
=======
import * as React from 'react'

import { cn } from '@/lib/utils'

function Card({ className, ...props }: React.ComponentProps<'div'>) {
  return (
    <div
      data-slot="card"
      className={cn(
        'bg-card text-card-foreground flex flex-col gap-6 rounded-xl border py-6 shadow-sm',
        className,
      )}
      {...props}
    />
  )
}

function CardHeader({ className, ...props }: React.ComponentProps<'div'>) {
  return (
    <div
      data-slot="card-header"
      className={cn(
        '@container/card-header grid auto-rows-min grid-rows-[auto_auto] items-start gap-1.5 px-6 has-data-[slot=card-action]:grid-cols-[1fr_auto] [.border-b]:pb-6',
        className,
      )}
      {...props}
    />
  )
}

function CardTitle({ className, ...props }: React.ComponentProps<'div'>) {
  return (
    <div
      data-slot="card-title"
      className={cn('leading-none font-semibold', className)}
      {...props}
    />
  )
}

function CardDescription({ className, ...props }: React.ComponentProps<'div'>) {
  return (
    <div
      data-slot="card-description"
      className={cn('text-muted-foreground text-sm', className)}
      {...props}
    />
  )
}

function CardAction({ className, ...props }: React.ComponentProps<'div'>) {
  return (
    <div
      data-slot="card-action"
      className={cn(
        'col-start-2 row-span-2 row-start-1 self-start justify-self-end',
        className,
      )}
      {...props}
    />
  )
}

function CardContent({ className, ...props }: React.ComponentProps<'div'>) {
  return (
    <div
      data-slot="card-content"
      className={cn('px-6', className)}
      {...props}
    />
  )
}

function CardFooter({ className, ...props }: React.ComponentProps<'div'>) {
  return (
    <div
      data-slot="card-footer"
      className={cn('flex items-center px-6 [.border-t]:pt-6', className)}
      {...props}
    />
  )
}

export {
  Card,
  CardHeader,
  CardFooter,
  CardTitle,
  CardAction,
  CardDescription,
  CardContent,
}
>>>>>>> 35953241
<|MERGE_RESOLUTION|>--- conflicted
+++ resolved
@@ -1,48 +1,3 @@
-<<<<<<< HEAD
-import * as React from "react"
-
-import { cn } from "@/lib/utils"
-
-const Card = React.forwardRef<HTMLDivElement, React.HTMLAttributes<HTMLDivElement>>(({ className, ...props }, ref) => (
-  <div ref={ref} className={cn("rounded-lg border bg-card text-card-foreground shadow-sm", className)} {...props} />
-))
-Card.displayName = "Card"
-
-const CardHeader = React.forwardRef<HTMLDivElement, React.HTMLAttributes<HTMLDivElement>>(
-  ({ className, ...props }, ref) => (
-    <div ref={ref} className={cn("flex flex-col space-y-1.5 p-6", className)} {...props} />
-  ),
-)
-CardHeader.displayName = "CardHeader"
-
-const CardTitle = React.forwardRef<HTMLParagraphElement, React.HTMLAttributes<HTMLHeadingElement>>(
-  ({ className, ...props }, ref) => (
-    <h3 ref={ref} className={cn("text-2xl font-semibold leading-none tracking-tight", className)} {...props} />
-  ),
-)
-CardTitle.displayName = "CardTitle"
-
-const CardDescription = React.forwardRef<HTMLParagraphElement, React.HTMLAttributes<HTMLParagraphElement>>(
-  ({ className, ...props }, ref) => (
-    <p ref={ref} className={cn("text-sm text-muted-foreground", className)} {...props} />
-  ),
-)
-CardDescription.displayName = "CardDescription"
-
-const CardContent = React.forwardRef<HTMLDivElement, React.HTMLAttributes<HTMLDivElement>>(
-  ({ className, ...props }, ref) => <div ref={ref} className={cn("p-6 pt-0", className)} {...props} />,
-)
-CardContent.displayName = "CardContent"
-
-const CardFooter = React.forwardRef<HTMLDivElement, React.HTMLAttributes<HTMLDivElement>>(
-  ({ className, ...props }, ref) => (
-    <div ref={ref} className={cn("flex items-center p-6 pt-0", className)} {...props} />
-  ),
-)
-CardFooter.displayName = "CardFooter"
-
-export { Card, CardHeader, CardFooter, CardTitle, CardDescription, CardContent }
-=======
 import * as React from 'react'
 
 import { cn } from '@/lib/utils'
@@ -134,5 +89,4 @@
   CardAction,
   CardDescription,
   CardContent,
-}
->>>>>>> 35953241
+}