--- conflicted
+++ resolved
@@ -1,22 +1,20 @@
 "use client"
 
 import type React from "react"
+import { useState, useEffect } from "react"
+import { useRouter, usePathname } from "next/navigation"
 import { usePrivy } from "@privy-io/react-auth"
-<<<<<<< HEAD
-import { usePathname } from "next/navigation"
-import Link from "next/link"
-import { Home, Scan, User, Settings } from "lucide-react"
-=======
 import { Home, Scan, LayoutDashboard, User, Coins } from "lucide-react"
 import FloatingMusicPlayer from "../FloatingMusicPlayer"
 import { AudioData } from "../../lib/audio-reactive"
->>>>>>> 35953241
-
-export function MobileAppShell({ children }: { children: React.ReactNode }) {
-  const { authenticated } = usePrivy()
+
+interface MobileAppShellProps {
+  children: React.ReactNode
+}
+
+export function MobileAppShell({ children }: MobileAppShellProps) {
+  const router = useRouter()
   const pathname = usePathname()
-<<<<<<< HEAD
-=======
   const { authenticated, ready } = usePrivy()
   const [activeTab, setActiveTab] = useState("home")
   const [audioData, setAudioData] = useState<AudioData | null>(null)
@@ -28,7 +26,6 @@
     else if (pathname === "/profile") setActiveTab("profile")
     else if (pathname === "/mint-genesis") setActiveTab("mint")
   }, [pathname])
->>>>>>> 35953241
 
   // Audio-reactive mobile liquid light system (optimized for performance)
   useEffect(() => {
@@ -61,21 +58,20 @@
   }, [audioData])
 
   const navItems = [
-    { href: "/", icon: Home, label: "Home" },
-    { href: "/scan", icon: Scan, label: "Scan", requiresAuth: true },
-    { href: "/profile", icon: User, label: "Profile", requiresAuth: true },
-    { href: "/dashboard", icon: Settings, label: "Dashboard", requiresAuth: true },
+    { id: "home", label: "Home", icon: Home, path: "/", emoji: "🏠" },
+    { id: "scan", label: "Scan", icon: Scan, path: "/scan", emoji: "📱", requiresAuth: true },
+    { id: "mint", label: "Mint", icon: Coins, path: "/mint-genesis", emoji: "💎", requiresAuth: true },
+    { id: "dashboard", label: "Dashboard", icon: LayoutDashboard, path: "/dashboard", emoji: "🎪", requiresAuth: true },
+    { id: "profile", label: "Profile", icon: User, path: "/profile", emoji: "👤", requiresAuth: true },
   ]
 
+  const handleNavigation = (item: (typeof navItems)[0]) => {
+    if (item.requiresAuth && !authenticated) return
+    setActiveTab(item.id)
+    router.push(item.path)
+  }
+
   return (
-<<<<<<< HEAD
-    <div className="min-h-screen bg-gradient-to-br from-purple-900 via-blue-900 to-indigo-900">
-      {/* Psychedelic Background Effects */}
-      <div className="fixed inset-0 overflow-hidden pointer-events-none">
-        <div className="absolute top-0 left-0 w-full h-full bg-gradient-to-br from-pink-500/10 via-purple-500/10 to-cyan-500/10 animate-pulse" />
-        <div className="absolute top-1/4 left-1/4 w-96 h-96 bg-gradient-radial from-orange-400/20 to-transparent rounded-full animate-float" />
-        <div className="absolute bottom-1/4 right-1/4 w-64 h-64 bg-gradient-radial from-green-400/20 to-transparent rounded-full animate-float-delayed" />
-=======
     <div className="min-h-screen bg-[#000011] relative overflow-hidden">
       {/* LIQUID LIGHT ORCHESTRA - Mobile Optimized */}
       <div className="liquid-light-mobile">
@@ -142,7 +138,6 @@
             opacity: audioData?.volume ? 0.2 + (audioData.volume * 0.3) : 0.3,
           }}
         />
->>>>>>> 35953241
       </div>
       
       <style jsx>{`
@@ -312,44 +307,6 @@
       {/* Fallback gradient for non-WebGL browsers */}
       <div className="absolute inset-0 bg-gradient-radial from-[#000011] via-[#000022] to-[#000011] -z-10"></div>
 
-<<<<<<< HEAD
-      <main className="relative z-10 pb-16">{children}</main>
-
-      {/* Bottom Navigation */}
-      {authenticated && (
-        <nav className="fixed bottom-0 left-0 right-0 bg-black/20 backdrop-blur-lg border-t border-white/10 z-50">
-          <div className="flex items-center justify-around py-2">
-            {navItems.map((item) => {
-              const Icon = item.icon
-              const isActive = pathname === item.href
-              const isDisabled = item.requiresAuth && !authenticated
-
-              if (isDisabled) {
-                return (
-                  <div key={item.href} className="flex flex-col items-center py-2 px-3 opacity-50">
-                    <Icon className="w-5 h-5 text-white/50" />
-                    <span className="text-xs text-white/50 mt-1">{item.label}</span>
-                  </div>
-                )
-              }
-
-              return (
-                <Link
-                  key={item.href}
-                  href={item.href}
-                  className={`flex flex-col items-center py-2 px-3 transition-colors ${
-                    isActive ? "text-white" : "text-white/70 hover:text-white"
-                  }`}
-                >
-                  <Icon className="w-5 h-5" />
-                  <span className="text-xs mt-1">{item.label}</span>
-                </Link>
-              )
-            })}
-          </div>
-        </nav>
-      )}
-=======
       {/* Status Bar Safe Area */}
       <div className="safe-area-top"></div>
 
@@ -426,7 +383,6 @@
 
       {/* Floating Music Player */}
       <FloatingMusicPlayer onAudioDataChange={setAudioData} />
->>>>>>> 35953241
     </div>
   )
 }