--- conflicted
+++ resolved
@@ -1,41 +1,9 @@
 {
-<<<<<<< HEAD
-  "name": "nfa-bears-mvp",
-=======
   "name": "my-v0-project",
->>>>>>> 35953241
   "version": "0.1.0",
   "private": true,
   "scripts": {
     "build": "next build",
-<<<<<<< HEAD
-    "dev": "next dev --port 3001",
-    "lint": "next lint",
-    "start": "next start",
-    "typecheck": "npx tsc --noEmit"
-  },
-  "dependencies": {
-    "@abstract-foundation/agw-client": "latest",
-    "@eslint/eslintrc": "latest",
-    "@nomicfoundation/hardhat-ethers": "latest",
-    "@privy-io/react-auth": "latest",
-    "@privy-io/wagmi": "latest",
-    "@radix-ui/react-slot": "latest",
-    "@solana/kit": "latest",
-    "@solana/spl-token": "latest",
-    "@solana/web3.js": "latest",
-    "@tanstack/react-query": "latest",
-    "@upstash/ratelimit": "latest",
-    "@upstash/redis": "latest",
-    "class-variance-authority": "^0.7.1",
-    "clsx": "^2.1.1",
-    "crypto": "latest",
-    "dotenv": "latest",
-    "fs": "latest",
-    "hardhat": "latest",
-    "html5-qrcode": "latest",
-    "ioredis": "latest",
-=======
     "dev": "next dev",
     "lint": "next lint",
     "start": "next start"
@@ -84,16 +52,11 @@
     "expo-gl": "latest",
     "geist": "^1.3.1",
     "input-otp": "1.4.1",
->>>>>>> 35953241
     "lucide-react": "^0.454.0",
     "next": "15.2.4",
     "next-themes": "^0.4.6",
     "react": "^19",
-<<<<<<< HEAD
-    "react-countdown-circle-timer": "latest",
-=======
     "react-day-picker": "9.8.0",
->>>>>>> 35953241
     "react-dom": "^19",
     "react-hook-form": "^7.60.0",
     "react-native": "latest",
@@ -107,16 +70,6 @@
     "zod": "3.25.67"
   },
   "devDependencies": {
-<<<<<<< HEAD
-    "@types/node": "^22",
-    "@types/react": "^19",
-    "@types/react-dom": "^19",
-    "autoprefixer": "^10.0.1",
-    "eslint": "^8.57.0",
-    "eslint-config-next": "^15.0.0",
-    "postcss": "^8.5",
-    "tailwindcss": "^3.4.17",
-=======
     "@tailwindcss/postcss": "^4.1.9",
     "@types/node": "^22",
     "@types/react": "^19",
@@ -124,7 +77,6 @@
     "postcss": "^8.5",
     "tailwindcss": "^4.1.9",
     "tw-animate-css": "1.3.3",
->>>>>>> 35953241
     "typescript": "^5"
   }
 }