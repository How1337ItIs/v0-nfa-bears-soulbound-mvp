@import 'tailwindcss';
@import 'tw-animate-css';

@custom-variant dark (&:is(.dark *));

<<<<<<< HEAD
/* Tailwind layers */
@tailwind base;
@tailwind components;
@tailwind utilities;

@layer base {
  :root {
    --background: #000011; /* Deep space base */
    --primary: #1a1aff; /* Electric blue - main interactive */
    --accent: #ff3366; /* Rosy red - hot accents, never glows */
    --highlight: #ffff00; /* Bright yellow - celebration only */
    --success: #00ff88; /* Neon green - confirmations */
    --text: #ffffff; /* Pure white */
    --text-muted: rgba(255, 255, 255, 0.7);
    --foreground: #ffffff;
    --card: #000011;
    --card-foreground: #ffffff;
    --popover: #000011;
    --popover-foreground: #000011;
    --secondary: #1a1aff;
    --muted: #ff3366;
    --destructive: #ff0000;
    --border: #ffffff;
    --input: #ffffff;
    --ring: #1a1aff;
    --radius: 0.5rem;
    --chart-1: #127661;
    --chart-2: #b13a27;
    --chart-3: #333333;
    --chart-4: #437466;
    --chart-5: #278767;
  }

  .dark {
    --background: #ffffff;
    --foreground: #000011;
    --card: #ffffff;
    --card-foreground: #000011;
    --popover: #ffffff;
    --popover-foreground: #000011;
    --primary: #000011;
    --primary-foreground: #ffffff;
    --secondary: #1a1aff;
    --secondary-foreground: #000011;
    --muted: #ff3366;
    --muted-foreground: #333333;
    --accent: #1a1aff;
    --accent-foreground: #000011;
    --destructive: #ff0000;
    --destructive-foreground: #000011;
    --border: #000011;
    --input: #000011;
    --ring: #ffffff;
    --chart-1: #e8e8e8;
    --chart-2: #e8e8e8;
    --chart-3: #e8e8e8;
    --chart-4: #e8e8e8;
    --chart-5: #e8e8e8;
  }
}

@layer base {
  * {
    @apply border-border;
  }
  body {
    font-family: "Inter", system-ui, -apple-system, BlinkMacSystemFont, "Segoe UI", Roboto, sans-serif;
    background: var(--background);
    color: var(--text);
    @apply antialiased bg-background text-foreground;
  }
}

/* Underwater Liquid Light Animations */
@keyframes caustic {
  0%,
  100% {
    transform: translateX(0) translateY(0) scale(1);
    filter: hue-rotate(0deg);
  }
  25% {
    transform: translateX(10px) translateY(-5px) scale(1.02);
    filter: hue-rotate(5deg);
  }
  50% {
    transform: translateX(-5px) translateY(10px) scale(0.98);
    filter: hue-rotate(-3deg);
  }
  75% {
    transform: translateX(-10px) translateY(-8px) scale(1.01);
    filter: hue-rotate(2deg);
  }
}

@keyframes drift-slow {
  0%,
  100% {
    transform: translate(0, 0) rotate(0deg);
  }
  25% {
    transform: translate(20px, -10px) rotate(2deg);
  }
  50% {
    transform: translate(-10px, 20px) rotate(-1deg);
  }
  75% {
    transform: translate(-15px, -15px) rotate(1deg);
  }
}

@keyframes drift-reverse {
  0%,
  100% {
    transform: translate(0, 0) rotate(0deg);
  }
  25% {
    transform: translate(-20px, 10px) rotate(-2deg);
  }
  50% {
    transform: translate(10px, -20px) rotate(1deg);
  }
  75% {
    transform: translate(15px, 15px) rotate(-1deg);
  }
}

@keyframes orbital {
  0% {
    transform: rotate(0deg);
  }
  100% {
    transform: rotate(360deg);
  }
}

@keyframes parade {
  0% {
    transform: translateX(0);
  }
  100% {
    transform: translateX(-50%);
  }
}

@keyframes float-particle {
  0%,
  100% {
    transform: translateY(0px) translateX(0px);
    opacity: 0.1;
  }
  50% {
    transform: translateY(-20px) translateX(5px);
    opacity: 0.3;
  }
}

@keyframes liquid-morph {
  0% {
    border-radius: 60% 40% 30% 70% / 60% 30% 70% 40%;
    transform: rotate(0deg) scale(1);
  }
  25% {
    border-radius: 30% 60% 70% 40% / 50% 60% 30% 60%;
    transform: rotate(90deg) scale(1.05);
  }
  50% {
    border-radius: 50% 60% 30% 60% / 30% 60% 70% 40%;
    transform: rotate(180deg) scale(0.95);
  }
  75% {
    border-radius: 60% 40% 60% 30% / 70% 30% 60% 50%;
    transform: rotate(270deg) scale(1.02);
  }
  100% {
    border-radius: 60% 40% 30% 70% / 60% 30% 70% 40%;
    transform: rotate(360deg) scale(1);
  }
}

@keyframes scan {
  0% {
    transform: translateY(-100%);
  }
  100% {
    transform: translateY(6400%);
  }
}

@keyframes dancing-bear {
  0%,
  100% {
    transform: rotate(-5deg) translateY(0px);
  }
  25% {
    transform: rotate(5deg) translateY(-5px);
  }
  50% {
    transform: rotate(-3deg) translateY(-8px);
  }
  75% {
    transform: rotate(3deg) translateY(-3px);
  }
}

@keyframes float {
  0%,
  100% {
    transform: translateY(0px);
  }
  50% {
    transform: translateY(-20px);
  }
}

@keyframes float-delayed {
  0%,
  100% {
    transform: translateY(0px);
  }
  50% {
    transform: translateY(-15px);
  }
}

@keyframes spiral {
  0% {
    transform: rotate(0deg) scale(1);
  }
  50% {
    transform: rotate(180deg) scale(1.1);
  }
  100% {
    transform: rotate(360deg) scale(1);
  }
}

@keyframes breathe {
  0%,
  100% {
    transform: scale(1);
    opacity: 0.8;
  }
  50% {
    transform: scale(1.05);
    opacity: 1;
  }
}

@keyframes shimmer {
  0% {
    left: -100%;
  }
  100% {
    left: 100%;
  }
}

@keyframes aurora {
  0% {
    background-position: 0% 50%;
  }
  50% {
    background-position: 100% 50%;
  }
  100% {
    background-position: 0% 50%;
  }
}

@keyframes dance {
  0%,
  100% {
    transform: rotate(-5deg) scale(1);
  }
  25% {
    transform: rotate(5deg) scale(1.05);
  }
  50% {
    transform: rotate(-3deg) scale(1.1);
  }
  75% {
    transform: rotate(3deg) scale(1.05);
  }
}

@keyframes gradient {
  0% {
    background-position: 0% 50%;
  }
  50% {
    background-position: 100% 50%;
  }
  100% {
    background-position: 0% 50%;
  }
}

/* Animation Classes */
.animate-caustic {
  animation: caustic 12s ease-in-out infinite;
}

.animate-drift-slow {
  animation: drift-slow 15s ease-in-out infinite;
}

.animate-drift-reverse {
  animation: drift-reverse 18s ease-in-out infinite;
}

.animate-orbital {
  animation: orbital 30s linear infinite;
}

.animate-parade {
  animation: parade 20s linear infinite;
}

.animate-float-particle {
  animation: float-particle 8s ease-in-out infinite;
}

.animate-scan {
  animation: scan 2s linear infinite;
}

.dancing-bear {
  animation: dance 2s ease-in-out infinite;
}

.liquid-morph {
  animation: liquid-morph 20s ease-in-out infinite;
}

.animate-float {
  animation: float 3s ease-in-out infinite;
}

.animate-float-delayed {
  animation: float-delayed 4s ease-in-out infinite;
  animation-delay: 1s;
}

.float-animation {
  animation: float 3s ease-in-out infinite;
}

.spiral-animation {
  animation: spiral 4s ease-in-out infinite;
}

.breathe-animation {
  animation: breathe 2s ease-in-out infinite;
}

/* Component Classes */
.glassmorphic {
  background: rgba(255, 255, 255, 0.1);
  backdrop-filter: blur(10px);
  border: 1px solid rgba(255, 255, 255, 0.2);
}

.glow-text {
  text-shadow: 0 0 10px #1a1aff, 0 0 20px #1a1aff, 0 0 30px #1a1aff;
}

.psychedelic-glow {
  text-shadow: 0 0 10px #ff3366, 0 0 20px #ff6b35, 0 0 30px #f7931e;
}

/* Gradient Utilities */
.bg-gradient-radial {
  background: radial-gradient(circle, var(--tw-gradient-stops));
}

.tie-dye-bg {
  background: linear-gradient(45deg, #667eea 0%, #764ba2 25%, #f093fb 50%, #f5576c 75%, #4facfe 100%);
  background-size: 400% 400%;
  animation: gradient 15s ease infinite;
}

.aurora-gradient {
  background: linear-gradient(45deg, #ff3366, #ff6b35, #f7931e, #ffcc02, #00d4aa);
  background-size: 300% 300%;
  animation: aurora 3s ease infinite;
}

/* Safe Area Handling */
.safe-area-top {
  padding-top: env(safe-area-inset-top);
}

.safe-area-bottom {
  padding-bottom: env(safe-area-inset-bottom);
}

/* Touch Optimization */
.touch-manipulation {
  touch-action: manipulation;
}

/* Reduced Motion Support */
@media (prefers-reduced-motion: reduce) {
  .animate-caustic,
  .animate-drift-slow,
  .animate-drift-reverse,
  .animate-orbital,
  .animate-parade,
  .animate-float-particle,
  .liquid-morph,
  .dancing-bear,
  .animate-float,
  .animate-float-delayed,
  .float-animation,
  .spiral-animation,
  .breathe-animation {
    animation-duration: 0.01ms !important;
    animation-iteration-count: 1 !important;
  }
}

/* Mobile Typography Scale */
@media (max-width: 640px) {
  body {
    font-size: 14px;
  }
  h1 {
    font-size: 36px;
  }
  h2 {
    font-size: 28px;
  }
  h3 {
    font-size: 20px;
  }
}

@media (min-width: 641px) and (max-width: 1024px) {
  body {
    font-size: 16px;
  }
  h1 {
    font-size: 40px;
  }
  h2 {
    font-size: 32px;
  }
  h3 {
    font-size: 24px;
  }
}

@media (min-width: 1025px) {
  body {
    font-size: 16px;
  }
  h1 {
    font-size: 48px;
  }
  h2 {
    font-size: 36px;
  }
  h3 {
    font-size: 24px;
  }
}

/* Additional utility classes for scan page */
.groovy-font {
  font-family: "Comic Sans MS", cursive, sans-serif;
  text-shadow: 2px 2px 4px rgba(0, 0, 0, 0.5);
}

.melting-progress {
  position: relative;
  overflow: hidden;
}

.melting-progress::before {
  content: "";
  position: absolute;
  top: 0;
  left: -100%;
  width: 100%;
  height: 100%;
  background: linear-gradient(90deg, transparent, rgba(255, 255, 255, 0.3), transparent);
  animation: shimmer 2s infinite;
}

/* Interactive elements */
.magnetic-button {
  transition: all 0.3s ease;
}

.magnetic-button:hover {
  transform: translateY(-2px);
  box-shadow: 0 10px 25px rgba(0, 0, 0, 0.3);
=======
:root {
  --background: oklch(1 0 0);
  --foreground: oklch(0.145 0 0);
  --card: oklch(1 0 0);
  --card-foreground: oklch(0.145 0 0);
  --popover: oklch(1 0 0);
  --popover-foreground: oklch(0.145 0 0);
  --primary: oklch(0.205 0 0);
  --primary-foreground: oklch(0.985 0 0);
  --secondary: oklch(0.97 0 0);
  --secondary-foreground: oklch(0.205 0 0);
  --muted: oklch(0.97 0 0);
  --muted-foreground: oklch(0.556 0 0);
  --accent: oklch(0.97 0 0);
  --accent-foreground: oklch(0.205 0 0);
  --destructive: oklch(0.577 0.245 27.325);
  --destructive-foreground: oklch(0.577 0.245 27.325);
  --border: oklch(0.922 0 0);
  --input: oklch(0.922 0 0);
  --ring: oklch(0.708 0 0);
  --chart-1: oklch(0.646 0.222 41.116);
  --chart-2: oklch(0.6 0.118 184.704);
  --chart-3: oklch(0.398 0.07 227.392);
  --chart-4: oklch(0.828 0.189 84.429);
  --chart-5: oklch(0.769 0.188 70.08);
  --radius: 0.625rem;
  --sidebar: oklch(0.985 0 0);
  --sidebar-foreground: oklch(0.145 0 0);
  --sidebar-primary: oklch(0.205 0 0);
  --sidebar-primary-foreground: oklch(0.985 0 0);
  --sidebar-accent: oklch(0.97 0 0);
  --sidebar-accent-foreground: oklch(0.205 0 0);
  --sidebar-border: oklch(0.922 0 0);
  --sidebar-ring: oklch(0.708 0 0);
}

.dark {
  --background: oklch(0.145 0 0);
  --foreground: oklch(0.985 0 0);
  --card: oklch(0.145 0 0);
  --card-foreground: oklch(0.985 0 0);
  --popover: oklch(0.145 0 0);
  --popover-foreground: oklch(0.985 0 0);
  --primary: oklch(0.985 0 0);
  --primary-foreground: oklch(0.205 0 0);
  --secondary: oklch(0.269 0 0);
  --secondary-foreground: oklch(0.985 0 0);
  --muted: oklch(0.269 0 0);
  --muted-foreground: oklch(0.708 0 0);
  --accent: oklch(0.269 0 0);
  --accent-foreground: oklch(0.985 0 0);
  --destructive: oklch(0.396 0.141 25.723);
  --destructive-foreground: oklch(0.637 0.237 25.331);
  --border: oklch(0.269 0 0);
  --input: oklch(0.269 0 0);
  --ring: oklch(0.439 0 0);
  --chart-1: oklch(0.488 0.243 264.376);
  --chart-2: oklch(0.696 0.17 162.48);
  --chart-3: oklch(0.769 0.188 70.08);
  --chart-4: oklch(0.627 0.265 303.9);
  --chart-5: oklch(0.645 0.246 16.439);
  --sidebar: oklch(0.205 0 0);
  --sidebar-foreground: oklch(0.985 0 0);
  --sidebar-primary: oklch(0.488 0.243 264.376);
  --sidebar-primary-foreground: oklch(0.985 0 0);
  --sidebar-accent: oklch(0.269 0 0);
  --sidebar-accent-foreground: oklch(0.985 0 0);
  --sidebar-border: oklch(0.269 0 0);
  --sidebar-ring: oklch(0.439 0 0);
}

@theme inline {
  --font-sans: var(--font-geist-sans);
  --font-mono: var(--font-geist-mono);
  --color-background: var(--background);
  --color-foreground: var(--foreground);
  --color-card: var(--card);
  --color-card-foreground: var(--card-foreground);
  --color-popover: var(--popover);
  --color-popover-foreground: var(--popover-foreground);
  --color-primary: var(--primary);
  --color-primary-foreground: var(--primary-foreground);
  --color-secondary: var(--secondary);
  --color-secondary-foreground: var(--secondary-foreground);
  --color-muted: var(--muted);
  --color-muted-foreground: var(--muted-foreground);
  --color-accent: var(--accent);
  --color-accent-foreground: var(--accent-foreground);
  --color-destructive: var(--destructive);
  --color-destructive-foreground: var(--destructive-foreground);
  --color-border: var(--border);
  --color-input: var(--input);
  --color-ring: var(--ring);
  --color-chart-1: var(--chart-1);
  --color-chart-2: var(--chart-2);
  --color-chart-3: var(--chart-3);
  --color-chart-4: var(--chart-4);
  --color-chart-5: var(--chart-5);
  --radius-sm: calc(var(--radius) - 4px);
  --radius-md: calc(var(--radius) - 2px);
  --radius-lg: var(--radius);
  --radius-xl: calc(var(--radius) + 4px);
  --color-sidebar: var(--sidebar);
  --color-sidebar-foreground: var(--sidebar-foreground);
  --color-sidebar-primary: var(--sidebar-primary);
  --color-sidebar-primary-foreground: var(--sidebar-primary-foreground);
  --color-sidebar-accent: var(--sidebar-accent);
  --color-sidebar-accent-foreground: var(--sidebar-accent-foreground);
  --color-sidebar-border: var(--sidebar-border);
  --color-sidebar-ring: var(--sidebar-ring);
}

@layer base {
  * {
    @apply border-border outline-ring/50;
  }
  body {
    @apply bg-background text-foreground;
  }
>>>>>>> 35953241
}<|MERGE_RESOLUTION|>--- conflicted
+++ resolved
@@ -3,505 +3,6 @@
 
 @custom-variant dark (&:is(.dark *));
 
-<<<<<<< HEAD
-/* Tailwind layers */
-@tailwind base;
-@tailwind components;
-@tailwind utilities;
-
-@layer base {
-  :root {
-    --background: #000011; /* Deep space base */
-    --primary: #1a1aff; /* Electric blue - main interactive */
-    --accent: #ff3366; /* Rosy red - hot accents, never glows */
-    --highlight: #ffff00; /* Bright yellow - celebration only */
-    --success: #00ff88; /* Neon green - confirmations */
-    --text: #ffffff; /* Pure white */
-    --text-muted: rgba(255, 255, 255, 0.7);
-    --foreground: #ffffff;
-    --card: #000011;
-    --card-foreground: #ffffff;
-    --popover: #000011;
-    --popover-foreground: #000011;
-    --secondary: #1a1aff;
-    --muted: #ff3366;
-    --destructive: #ff0000;
-    --border: #ffffff;
-    --input: #ffffff;
-    --ring: #1a1aff;
-    --radius: 0.5rem;
-    --chart-1: #127661;
-    --chart-2: #b13a27;
-    --chart-3: #333333;
-    --chart-4: #437466;
-    --chart-5: #278767;
-  }
-
-  .dark {
-    --background: #ffffff;
-    --foreground: #000011;
-    --card: #ffffff;
-    --card-foreground: #000011;
-    --popover: #ffffff;
-    --popover-foreground: #000011;
-    --primary: #000011;
-    --primary-foreground: #ffffff;
-    --secondary: #1a1aff;
-    --secondary-foreground: #000011;
-    --muted: #ff3366;
-    --muted-foreground: #333333;
-    --accent: #1a1aff;
-    --accent-foreground: #000011;
-    --destructive: #ff0000;
-    --destructive-foreground: #000011;
-    --border: #000011;
-    --input: #000011;
-    --ring: #ffffff;
-    --chart-1: #e8e8e8;
-    --chart-2: #e8e8e8;
-    --chart-3: #e8e8e8;
-    --chart-4: #e8e8e8;
-    --chart-5: #e8e8e8;
-  }
-}
-
-@layer base {
-  * {
-    @apply border-border;
-  }
-  body {
-    font-family: "Inter", system-ui, -apple-system, BlinkMacSystemFont, "Segoe UI", Roboto, sans-serif;
-    background: var(--background);
-    color: var(--text);
-    @apply antialiased bg-background text-foreground;
-  }
-}
-
-/* Underwater Liquid Light Animations */
-@keyframes caustic {
-  0%,
-  100% {
-    transform: translateX(0) translateY(0) scale(1);
-    filter: hue-rotate(0deg);
-  }
-  25% {
-    transform: translateX(10px) translateY(-5px) scale(1.02);
-    filter: hue-rotate(5deg);
-  }
-  50% {
-    transform: translateX(-5px) translateY(10px) scale(0.98);
-    filter: hue-rotate(-3deg);
-  }
-  75% {
-    transform: translateX(-10px) translateY(-8px) scale(1.01);
-    filter: hue-rotate(2deg);
-  }
-}
-
-@keyframes drift-slow {
-  0%,
-  100% {
-    transform: translate(0, 0) rotate(0deg);
-  }
-  25% {
-    transform: translate(20px, -10px) rotate(2deg);
-  }
-  50% {
-    transform: translate(-10px, 20px) rotate(-1deg);
-  }
-  75% {
-    transform: translate(-15px, -15px) rotate(1deg);
-  }
-}
-
-@keyframes drift-reverse {
-  0%,
-  100% {
-    transform: translate(0, 0) rotate(0deg);
-  }
-  25% {
-    transform: translate(-20px, 10px) rotate(-2deg);
-  }
-  50% {
-    transform: translate(10px, -20px) rotate(1deg);
-  }
-  75% {
-    transform: translate(15px, 15px) rotate(-1deg);
-  }
-}
-
-@keyframes orbital {
-  0% {
-    transform: rotate(0deg);
-  }
-  100% {
-    transform: rotate(360deg);
-  }
-}
-
-@keyframes parade {
-  0% {
-    transform: translateX(0);
-  }
-  100% {
-    transform: translateX(-50%);
-  }
-}
-
-@keyframes float-particle {
-  0%,
-  100% {
-    transform: translateY(0px) translateX(0px);
-    opacity: 0.1;
-  }
-  50% {
-    transform: translateY(-20px) translateX(5px);
-    opacity: 0.3;
-  }
-}
-
-@keyframes liquid-morph {
-  0% {
-    border-radius: 60% 40% 30% 70% / 60% 30% 70% 40%;
-    transform: rotate(0deg) scale(1);
-  }
-  25% {
-    border-radius: 30% 60% 70% 40% / 50% 60% 30% 60%;
-    transform: rotate(90deg) scale(1.05);
-  }
-  50% {
-    border-radius: 50% 60% 30% 60% / 30% 60% 70% 40%;
-    transform: rotate(180deg) scale(0.95);
-  }
-  75% {
-    border-radius: 60% 40% 60% 30% / 70% 30% 60% 50%;
-    transform: rotate(270deg) scale(1.02);
-  }
-  100% {
-    border-radius: 60% 40% 30% 70% / 60% 30% 70% 40%;
-    transform: rotate(360deg) scale(1);
-  }
-}
-
-@keyframes scan {
-  0% {
-    transform: translateY(-100%);
-  }
-  100% {
-    transform: translateY(6400%);
-  }
-}
-
-@keyframes dancing-bear {
-  0%,
-  100% {
-    transform: rotate(-5deg) translateY(0px);
-  }
-  25% {
-    transform: rotate(5deg) translateY(-5px);
-  }
-  50% {
-    transform: rotate(-3deg) translateY(-8px);
-  }
-  75% {
-    transform: rotate(3deg) translateY(-3px);
-  }
-}
-
-@keyframes float {
-  0%,
-  100% {
-    transform: translateY(0px);
-  }
-  50% {
-    transform: translateY(-20px);
-  }
-}
-
-@keyframes float-delayed {
-  0%,
-  100% {
-    transform: translateY(0px);
-  }
-  50% {
-    transform: translateY(-15px);
-  }
-}
-
-@keyframes spiral {
-  0% {
-    transform: rotate(0deg) scale(1);
-  }
-  50% {
-    transform: rotate(180deg) scale(1.1);
-  }
-  100% {
-    transform: rotate(360deg) scale(1);
-  }
-}
-
-@keyframes breathe {
-  0%,
-  100% {
-    transform: scale(1);
-    opacity: 0.8;
-  }
-  50% {
-    transform: scale(1.05);
-    opacity: 1;
-  }
-}
-
-@keyframes shimmer {
-  0% {
-    left: -100%;
-  }
-  100% {
-    left: 100%;
-  }
-}
-
-@keyframes aurora {
-  0% {
-    background-position: 0% 50%;
-  }
-  50% {
-    background-position: 100% 50%;
-  }
-  100% {
-    background-position: 0% 50%;
-  }
-}
-
-@keyframes dance {
-  0%,
-  100% {
-    transform: rotate(-5deg) scale(1);
-  }
-  25% {
-    transform: rotate(5deg) scale(1.05);
-  }
-  50% {
-    transform: rotate(-3deg) scale(1.1);
-  }
-  75% {
-    transform: rotate(3deg) scale(1.05);
-  }
-}
-
-@keyframes gradient {
-  0% {
-    background-position: 0% 50%;
-  }
-  50% {
-    background-position: 100% 50%;
-  }
-  100% {
-    background-position: 0% 50%;
-  }
-}
-
-/* Animation Classes */
-.animate-caustic {
-  animation: caustic 12s ease-in-out infinite;
-}
-
-.animate-drift-slow {
-  animation: drift-slow 15s ease-in-out infinite;
-}
-
-.animate-drift-reverse {
-  animation: drift-reverse 18s ease-in-out infinite;
-}
-
-.animate-orbital {
-  animation: orbital 30s linear infinite;
-}
-
-.animate-parade {
-  animation: parade 20s linear infinite;
-}
-
-.animate-float-particle {
-  animation: float-particle 8s ease-in-out infinite;
-}
-
-.animate-scan {
-  animation: scan 2s linear infinite;
-}
-
-.dancing-bear {
-  animation: dance 2s ease-in-out infinite;
-}
-
-.liquid-morph {
-  animation: liquid-morph 20s ease-in-out infinite;
-}
-
-.animate-float {
-  animation: float 3s ease-in-out infinite;
-}
-
-.animate-float-delayed {
-  animation: float-delayed 4s ease-in-out infinite;
-  animation-delay: 1s;
-}
-
-.float-animation {
-  animation: float 3s ease-in-out infinite;
-}
-
-.spiral-animation {
-  animation: spiral 4s ease-in-out infinite;
-}
-
-.breathe-animation {
-  animation: breathe 2s ease-in-out infinite;
-}
-
-/* Component Classes */
-.glassmorphic {
-  background: rgba(255, 255, 255, 0.1);
-  backdrop-filter: blur(10px);
-  border: 1px solid rgba(255, 255, 255, 0.2);
-}
-
-.glow-text {
-  text-shadow: 0 0 10px #1a1aff, 0 0 20px #1a1aff, 0 0 30px #1a1aff;
-}
-
-.psychedelic-glow {
-  text-shadow: 0 0 10px #ff3366, 0 0 20px #ff6b35, 0 0 30px #f7931e;
-}
-
-/* Gradient Utilities */
-.bg-gradient-radial {
-  background: radial-gradient(circle, var(--tw-gradient-stops));
-}
-
-.tie-dye-bg {
-  background: linear-gradient(45deg, #667eea 0%, #764ba2 25%, #f093fb 50%, #f5576c 75%, #4facfe 100%);
-  background-size: 400% 400%;
-  animation: gradient 15s ease infinite;
-}
-
-.aurora-gradient {
-  background: linear-gradient(45deg, #ff3366, #ff6b35, #f7931e, #ffcc02, #00d4aa);
-  background-size: 300% 300%;
-  animation: aurora 3s ease infinite;
-}
-
-/* Safe Area Handling */
-.safe-area-top {
-  padding-top: env(safe-area-inset-top);
-}
-
-.safe-area-bottom {
-  padding-bottom: env(safe-area-inset-bottom);
-}
-
-/* Touch Optimization */
-.touch-manipulation {
-  touch-action: manipulation;
-}
-
-/* Reduced Motion Support */
-@media (prefers-reduced-motion: reduce) {
-  .animate-caustic,
-  .animate-drift-slow,
-  .animate-drift-reverse,
-  .animate-orbital,
-  .animate-parade,
-  .animate-float-particle,
-  .liquid-morph,
-  .dancing-bear,
-  .animate-float,
-  .animate-float-delayed,
-  .float-animation,
-  .spiral-animation,
-  .breathe-animation {
-    animation-duration: 0.01ms !important;
-    animation-iteration-count: 1 !important;
-  }
-}
-
-/* Mobile Typography Scale */
-@media (max-width: 640px) {
-  body {
-    font-size: 14px;
-  }
-  h1 {
-    font-size: 36px;
-  }
-  h2 {
-    font-size: 28px;
-  }
-  h3 {
-    font-size: 20px;
-  }
-}
-
-@media (min-width: 641px) and (max-width: 1024px) {
-  body {
-    font-size: 16px;
-  }
-  h1 {
-    font-size: 40px;
-  }
-  h2 {
-    font-size: 32px;
-  }
-  h3 {
-    font-size: 24px;
-  }
-}
-
-@media (min-width: 1025px) {
-  body {
-    font-size: 16px;
-  }
-  h1 {
-    font-size: 48px;
-  }
-  h2 {
-    font-size: 36px;
-  }
-  h3 {
-    font-size: 24px;
-  }
-}
-
-/* Additional utility classes for scan page */
-.groovy-font {
-  font-family: "Comic Sans MS", cursive, sans-serif;
-  text-shadow: 2px 2px 4px rgba(0, 0, 0, 0.5);
-}
-
-.melting-progress {
-  position: relative;
-  overflow: hidden;
-}
-
-.melting-progress::before {
-  content: "";
-  position: absolute;
-  top: 0;
-  left: -100%;
-  width: 100%;
-  height: 100%;
-  background: linear-gradient(90deg, transparent, rgba(255, 255, 255, 0.3), transparent);
-  animation: shimmer 2s infinite;
-}
-
-/* Interactive elements */
-.magnetic-button {
-  transition: all 0.3s ease;
-}
-
-.magnetic-button:hover {
-  transform: translateY(-2px);
-  box-shadow: 0 10px 25px rgba(0, 0, 0, 0.3);
-=======
 :root {
   --background: oklch(1 0 0);
   --foreground: oklch(0.145 0 0);
@@ -621,5 +122,4 @@
   body {
     @apply bg-background text-foreground;
   }
->>>>>>> 35953241
 }