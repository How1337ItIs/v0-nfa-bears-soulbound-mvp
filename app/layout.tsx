--- conflicted
+++ resolved
@@ -5,24 +5,9 @@
 import './globals.css'
 
 export const metadata: Metadata = {
-<<<<<<< HEAD
-  title: "NFA Bears - Not Fade Away",
-  description: "Grateful Dead-inspired Web3 community preserving authentic connections",
-  manifest: "/manifest.json",
-  generator: "v0.app",
-}
-
-export const viewport: Viewport = {
-  width: "device-width",
-  initialScale: 1,
-  maximumScale: 1,
-  userScalable: false,
-  themeColor: "#1a1aff",
-=======
   title: 'v0 App',
   description: 'Created with v0',
   generator: 'v0.app',
->>>>>>> 35953241
 }
 
 export default function RootLayout({
