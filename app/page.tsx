--- conflicted
+++ resolved
@@ -1,25 +1,5 @@
 "use client"
 
-<<<<<<< HEAD
-import { usePrivy } from "@privy-io/react-auth"
-import { ResponsiveHomePage } from "./components/ResponsiveHomePage"
-
-export default function HomePage() {
-  const { ready } = usePrivy()
-
-  if (!ready) {
-    return (
-      <div className="min-h-screen flex items-center justify-center bg-gradient-to-br from-purple-900 via-blue-900 to-indigo-900">
-        <div className="text-center">
-          <div className="text-6xl mb-4 animate-bounce">🐻</div>
-          <div className="animate-spin rounded-full h-8 w-8 border-b-2 border-white mx-auto"></div>
-        </div>
-      </div>
-    )
-  }
-
-  return <ResponsiveHomePage />
-=======
 import { useState, useEffect } from "react"
 import LiquidLightEngine from "@/components/liquid-light-engine"
 import { Button } from "@/components/ui/button"
@@ -183,5 +163,4 @@
       </div>
     </div>
   )
->>>>>>> 35953241
 }