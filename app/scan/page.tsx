"use client"

import { useState, useEffect } from "react"
import { useRouter } from "next/navigation"
import { usePrivy } from "@privy-io/react-auth"
import { toast } from "react-hot-toast"
import { ClientOnlyQRScanner } from "@/components/ClientOnlyQRScanner"

export default function ScanPage() {
  const router = useRouter()
  const { authenticated, ready } = usePrivy()
  const [currentStep, setCurrentStep] = useState<"scan" | "location" | "minting" | "success">("scan")
  const [scannedCode, setScannedCode] = useState<string | null>(null)

  useEffect(() => {
    if (ready && !authenticated) {
      router.push("/")
    }
  }, [ready, authenticated, router])

  const handleScanSuccess = async (decodedText: string) => {
    setScannedCode(decodedText)
    toast.success(`QR Code scanned: ${decodedText.substring(0, 20)}...`)

    // Simulate the minting process
    setCurrentStep("minting")

    setTimeout(() => {
      setCurrentStep("success")
      toast.success("Miracle SBT minted successfully!")
    }, 3000)
  }

  const handleScanError = (error: string) => {
    toast.error("Scanner error - please try again")
  }

  const resetScan = () => {
    setCurrentStep("scan")
    setScannedCode(null)
  }

  if (!ready) {
    return (
      <div className="min-h-screen flex items-center justify-center">
        <div className="animate-spin rounded-full h-12 w-12 border-b-2 border-white"></div>
      </div>
    )
  }

  if (!authenticated) {
    return null
  }

  return (
<<<<<<< HEAD
    <div className="min-h-screen p-4">
      <div className="max-w-2xl mx-auto">
        <div className="text-center mb-8">
          <button
            onClick={() => router.back()}
            className="inline-flex items-center text-white/70 hover:text-white mb-4 transition-colors"
          >
            ← Back
          </button>
          <h1 className="text-3xl font-bold text-white mb-2">60-Second Miracle</h1>
          <p className="text-white/80">Scan your invite QR code to join the NFA Bears family</p>
        </div>

        {/* Progress Steps */}
        <div className="flex items-center justify-center mb-6 px-4">
          <div className="flex items-center space-x-2 sm:space-x-4">
            <div
              className={`w-6 sm:w-8 h-6 sm:h-8 rounded-full flex items-center justify-center text-xs sm:text-sm font-medium ${
                currentStep === "scan"
                  ? "bg-white text-purple-600"
                  : ["location", "minting", "success"].includes(currentStep)
                    ? "bg-green-400 text-white"
                    : "bg-white/20 text-white/60"
              }`}
            >
              1
            </div>
            <div className="w-4 sm:w-8 h-1 bg-white/20">
              <div
                className={`h-full bg-gradient-to-r from-purple-400 to-pink-400 transition-all duration-500 ${
                  ["location", "minting", "success"].includes(currentStep) ? "w-full" : "w-0"
                }`}
              ></div>
            </div>
            <div
              className={`w-6 sm:w-8 h-6 sm:h-8 rounded-full flex items-center justify-center text-xs sm:text-sm font-medium ${
                currentStep === "location"
                  ? "bg-white text-purple-600"
                  : ["minting", "success"].includes(currentStep)
                    ? "bg-green-400 text-white"
                    : "bg-white/20 text-white/60"
              }`}
            >
              2
            </div>
            <div className="w-4 sm:w-8 h-1 bg-white/20">
              <div
                className={`h-full bg-gradient-to-r from-purple-400 to-pink-400 transition-all duration-500 ${
                  ["minting", "success"].includes(currentStep) ? "w-full" : "w-0"
                }`}
              ></div>
            </div>
            <div
              className={`w-6 sm:w-8 h-6 sm:h-8 rounded-full flex items-center justify-center text-xs sm:text-sm font-medium ${
                currentStep === "minting"
                  ? "bg-white text-purple-600"
                  : currentStep === "success"
                    ? "bg-green-400 text-white"
                    : "bg-white/20 text-white/60"
              }`}
            >
              3
=======
    <div className="min-h-screen tie-dye-bg relative overflow-hidden">
      {/* 60s Liquid Light Show Background */}
      <div className="absolute inset-0 liquid-light-flow opacity-25"></div>
      
      {/* Floating Lava Lamp Blobs */}
      <div className="absolute inset-0 opacity-20">
        <div className="absolute top-1/4 left-1/4 w-96 h-96 psychedelic-gradient-1 oil-blob"></div>
        <div className="absolute bottom-1/3 right-1/4 w-80 h-80 psychedelic-gradient-2 oil-blob-2" style={{ animationDelay: "5s" }}></div>
        <div className="absolute top-1/2 right-1/3 w-64 h-64 psychedelic-gradient-3 oil-blob-3" style={{ animationDelay: "10s" }}></div>
        <div className="absolute bottom-1/4 left-1/3 w-72 h-72 psychedelic-gradient-1 oil-blob" style={{ animationDelay: "15s" }}></div>
      </div>

      <div className="container mx-auto px-4 py-8 relative z-10">
        <div className="max-w-2xl mx-auto">
          {/* Header - Psychedelic Style */}
          <div className="text-center mb-8">
            <button
              onClick={() => router.back()}
              className="inline-flex items-center text-white/70 hover:text-white mb-4 transition-colors syrupy-button"
            >
              ← Back
            </button>
            <h1 className="text-3xl font-bold text-white groovy-font mb-2 psychedelic-text">
              60-Second Miracle
            </h1>
            <p className="text-white/80 liquid-chrome">
              Scan your invite QR code to join the NFA Bears family
            </p>
          </div>

          {/* Progress Steps - Oil Blob Style */}
          <div className="flex items-center justify-center mb-6 px-4">
            <div className="flex items-center space-x-2 sm:space-x-4">
              <div className={`w-6 sm:w-8 h-6 sm:h-8 oil-blob flex items-center justify-center text-xs sm:text-sm font-medium ${
                currentStep === 'scan' ? 'psychedelic-gradient-1 text-white' : 
                ['location', 'minting', 'success'].includes(currentStep) ? 'psychedelic-gradient-2 text-white' : 'bg-white/20 text-white/60'
              }`}>
                1
              </div>
              <div className="w-4 sm:w-8 h-1 bg-white/20 oil-blob-2">
                <div className={`h-full psychedelic-gradient-1 transition-all duration-500 ${
                  ['location', 'minting', 'success'].includes(currentStep) ? 'w-full' : 'w-0'
                }`}></div>
              </div>
              <div className={`w-6 sm:w-8 h-6 sm:h-8 oil-blob-3 flex items-center justify-center text-xs sm:text-sm font-medium ${
                currentStep === 'location' ? 'psychedelic-gradient-1 text-white' : 
                ['minting', 'success'].includes(currentStep) ? 'psychedelic-gradient-2 text-white' : 'bg-white/20 text-white/60'
              }`}>
                2
              </div>
              <div className="w-4 sm:w-8 h-1 bg-white/20 oil-blob">
                <div className={`h-full psychedelic-gradient-2 transition-all duration-500 ${
                  ['minting', 'success'].includes(currentStep) ? 'w-full' : 'w-0'
                }`}></div>
              </div>
              <div className={`w-6 sm:w-8 h-6 sm:h-8 oil-blob-2 flex items-center justify-center text-xs sm:text-sm font-medium ${
                currentStep === 'minting' ? 'psychedelic-gradient-1 text-white' : 
                currentStep === 'success' ? 'psychedelic-gradient-2 text-white' : 'bg-white/20 text-white/60'
              }`}>
                3
              </div>
            </div>
          </div>

          {/* Step Labels - Liquid Chrome Style */}
          <div className="flex items-center justify-between mb-8 text-center text-white/70 text-xs sm:text-sm px-4">
            <span className={`${currentStep === 'scan' ? 'text-white font-medium liquid-chrome' : ''} truncate`}>Scan QR</span>
            <span className={`${currentStep === 'location' ? 'text-white font-medium liquid-chrome' : ''} truncate`}>Verify Location</span>
            <span className={`${['minting', 'success'].includes(currentStep) ? 'text-white font-medium liquid-chrome' : ''} truncate`}>Mint SBT</span>
          </div>

          {/* Content */}
          {currentStep === 'scan' && (
            <div className="px-2 relative">
              {/* Kaleidoscope Frame */}
              <div className="relative mx-auto w-fit">
                {/* Outer Kaleidoscope Ring */}
                <div className="absolute inset-0 w-full h-full kaleidoscope oil-blob-2 opacity-60 scale-110"></div>
                
                {/* Middle Ring */}
                <div className="absolute inset-2 w-full h-full psychedelic-gradient-1 oil-blob-3 opacity-40 scale-105"></div>
                
                {/* Inner Ring */}
                <div className="absolute inset-4 w-full h-full psychedelic-gradient-2 oil-blob opacity-30 scale-100"></div>
                
                {/* QR Scanner Container */}
                <div className="relative z-10 oil-glassmorphic oil-blob-2 p-4">
                  <ClientOnlyQRScanner
                    onScanSuccess={handleScanSuccess}
                    onScanError={handleScanError}
                    width={300}
                    height={300}
                    className="max-w-full"
                  />
                </div>
                
                {/* Floating Oil Droplets around scanner */}
                <div className="absolute -top-4 -right-4 w-6 h-6 psychedelic-gradient-3 oil-blob-2 opacity-60"></div>
                <div className="absolute -bottom-4 -left-4 w-4 h-4 psychedelic-gradient-1 oil-blob-3 opacity-50"></div>
                <div className="absolute top-1/2 -left-6 w-3 h-3 psychedelic-gradient-2 oil-blob opacity-40"></div>
                <div className="absolute top-1/2 -right-6 w-5 h-5 psychedelic-gradient-3 oil-blob-2 opacity-45"></div>
              </div>
            </div>
          )}

          {currentStep === 'location' && (
            <div className="oil-glassmorphic oil-blob-2 p-8 text-center relative overflow-hidden">
              {/* Kaleidoscope Background */}
              <div className="absolute inset-0 kaleidoscope opacity-20"></div>
              
              <div className="text-6xl mb-6 spiral-animation psychedelic-shimmer relative z-10">📍</div>
              <h3 className="text-xl font-bold text-white mb-4 groovy-font liquid-chrome relative z-10">
                Verifying Location
              </h3>
              <p className="text-white/80 mb-6 relative z-10">
                Checking that you're at the venue for your Miracle SBT...
              </p>
              <div className="w-8 h-8 psychedelic-gradient-1 oil-blob animate-spin mx-auto relative z-10"></div>
            </div>
          )}

          {currentStep === 'minting' && (
            <div className="oil-glassmorphic oil-blob-3 p-8 text-center relative overflow-hidden">
              {/* Kaleidoscope Background */}
              <div className="absolute inset-0 kaleidoscope opacity-20"></div>
              
              <div className="text-6xl mb-6 breathe-animation psychedelic-shimmer relative z-10">🎪</div>
              <h3 className="text-xl font-bold text-white mb-4 groovy-font liquid-chrome relative z-10">
                Minting Your Miracle SBT
              </h3>
              <p className="text-white/80 mb-6 relative z-10">
                Creating your soulbound token on the blockchain...
              </p>
              
              {/* Detailed status - Oil Blob Style */}
              <div className="space-y-3 mb-6 relative z-10">
                <div className={`flex items-center justify-center space-x-2 ${
                  mintStatus === 'minting' ? 'text-yellow-300' : 'text-green-300'
                }`}>
                  <div className={`w-3 h-3 oil-blob-2 ${
                    mintStatus === 'minting' ? 'psychedelic-gradient-2 animate-pulse' : 'psychedelic-gradient-1'
                  }`}></div>
                  <span className="text-sm liquid-chrome">Transaction submitted</span>
                </div>
                
                <div className={`flex items-center justify-center space-x-2 ${
                  mintStatus === 'confirming' ? 'text-yellow-300' : 
                  mintStatus === 'success' ? 'text-green-300' : 'text-white/40'
                }`}>
                  <div className={`w-3 h-3 oil-blob-3 ${
                    mintStatus === 'confirming' ? 'psychedelic-gradient-2 animate-pulse' : 
                    mintStatus === 'success' ? 'psychedelic-gradient-1' : 'bg-white/40'
                  }`}></div>
                  <span className="text-sm liquid-chrome">Confirming on blockchain</span>
                </div>
              </div>
              
              <div className="w-8 h-8 psychedelic-gradient-3 oil-blob animate-spin mx-auto relative z-10"></div>
            </div>
          )}

          {currentStep === 'success' && (
            <div className="oil-glassmorphic oil-blob p-8 text-center relative overflow-hidden">
              {/* Kaleidoscope Background */}
              <div className="absolute inset-0 kaleidoscope opacity-20"></div>
              
              <div className="text-6xl mb-6 dancing-bear psychedelic-shimmer relative z-10">🐻✨</div>
              <h3 className="text-2xl font-bold text-white mb-4 groovy-font psychedelic-text relative z-10">
                Welcome to the Family!
              </h3>
              <p className="text-white/80 mb-6 relative z-10">
                Your Miracle SBT has been minted successfully. You're now part of the NFA Bears community!
              </p>
              
              <div className="p-4 psychedelic-gradient-1 oil-blob-2 mb-6 relative z-10">
                <div className="flex items-center justify-center space-x-2 text-white">
                  <div className="w-3 h-3 psychedelic-gradient-2 oil-blob-3"></div>
                  <span className="text-sm font-medium liquid-chrome">Miracle SBT Minted</span>
                </div>
              </div>

              <div className="space-y-3 relative z-10">
                <button
                  onClick={() => router.push('/dashboard')}
                  className="w-full py-3 px-6 psychedelic-gradient-1 oil-blob text-white font-medium syrupy-button"
                >
                  <span className="liquid-chrome">Go to Dashboard</span>
                </button>
                
                <button
                  onClick={resetScan}
                  className="w-full py-2 px-6 psychedelic-gradient-2 oil-blob-2 text-white/80 syrupy-button"
                >
                  <span className="liquid-chrome">Scan Another Code</span>
                </button>
              </div>
>>>>>>> 35953241
            </div>
          </div>
        </div>

        {currentStep === "scan" && (
          <div className="bg-white/10 backdrop-blur-lg rounded-xl p-8 border border-white/20">
            <ClientOnlyQRScanner
              onScanSuccess={handleScanSuccess}
              onScanError={handleScanError}
              width={300}
              height={300}
              className="max-w-full"
            />
          </div>
        )}

        {currentStep === "minting" && (
          <div className="bg-white/10 backdrop-blur-lg rounded-xl p-8 border border-white/20 text-center">
            <div className="text-6xl mb-6 breathe-animation">🎪</div>
            <h3 className="text-xl font-bold text-white mb-4">Minting Your Miracle SBT</h3>
            <p className="text-white/80 mb-6">Creating your soulbound token on the blockchain...</p>
            <div className="animate-spin rounded-full h-8 w-8 border-b-2 border-white mx-auto"></div>
          </div>
        )}

        {currentStep === "success" && (
          <div className="bg-white/10 backdrop-blur-lg rounded-xl p-8 border border-white/20 text-center">
            <div className="text-6xl mb-6 dancing-bear">🐻✨</div>
            <h3 className="text-2xl font-bold text-white mb-4">Welcome to the Family!</h3>
            <p className="text-white/80 mb-6">
              Your Miracle SBT has been minted successfully. You're now part of the NFA Bears community!
            </p>
            <div className="space-y-3">
              <button
                onClick={() => router.push("/dashboard")}
                className="w-full py-3 px-6 bg-gradient-to-r from-purple-600 to-pink-600 text-white font-semibold rounded-lg hover:from-purple-700 hover:to-pink-700 transition-all"
              >
                Go to Dashboard
              </button>
              <button
                onClick={resetScan}
                className="w-full py-2 px-6 border border-white/20 text-white/80 rounded-lg hover:bg-white/10 transition-all"
              >
                Scan Another Code
              </button>
            </div>
          </div>
        )}
      </div>
    </div>
  )
}<|MERGE_RESOLUTION|>--- conflicted
+++ resolved
@@ -1,122 +1,128 @@
-"use client"
-
-import { useState, useEffect } from "react"
-import { useRouter } from "next/navigation"
-import { usePrivy } from "@privy-io/react-auth"
-import { toast } from "react-hot-toast"
-import { ClientOnlyQRScanner } from "@/components/ClientOnlyQRScanner"
+'use client';
+
+import { useState } from 'react';
+import { useRouter } from 'next/navigation';
+import { usePrivy } from '@privy-io/react-auth';
+import { useMintSBT } from '@/lib/useMintSBT';
+import { toast } from 'react-hot-toast';
+import { ClientOnlyQRScanner } from '@/components/ClientOnlyQRScanner';
 
 export default function ScanPage() {
-  const router = useRouter()
-  const { authenticated, ready } = usePrivy()
-  const [currentStep, setCurrentStep] = useState<"scan" | "location" | "minting" | "success">("scan")
-  const [scannedCode, setScannedCode] = useState<string | null>(null)
-
-  useEffect(() => {
-    if (ready && !authenticated) {
-      router.push("/")
+  const router = useRouter();
+  const { authenticated, ready, login } = usePrivy();
+  const { mintWithCode, isLoading, hasMinted, mintStatus } = useMintSBT();
+  
+  const [currentStep, setCurrentStep] = useState<'scan' | 'location' | 'minting' | 'success'>('scan');
+  const [scannedCode, setScannedCode] = useState<string | null>(null);
+  const [location, setLocation] = useState<GeolocationPosition | null>(null);
+
+  // Handle QR code scan success
+  const handleScanSuccess = async (decodedText: string) => {
+    setScannedCode(decodedText);
+    setCurrentStep('location');
+    
+    // Request location for verification
+    if (navigator.geolocation) {
+      navigator.geolocation.getCurrentPosition(
+        (position) => {
+          setLocation(position);
+          handleMintWithLocation(decodedText, position);
+        },
+        (error) => {
+          toast.error('Might want to watch out - we need your location for this to work');
+          // Continue without location for development
+          handleMintWithLocation(decodedText, null);
+        },
+        {
+          enableHighAccuracy: true,
+          timeout: 10000,
+          maximumAge: 300000 // 5 minutes
+        }
+      );
+    } else {
+      // Continue without location for development
+      handleMintWithLocation(decodedText, null);
     }
-  }, [ready, authenticated, router])
-
-  const handleScanSuccess = async (decodedText: string) => {
-    setScannedCode(decodedText)
-    toast.success(`QR Code scanned: ${decodedText.substring(0, 20)}...`)
-
-    // Simulate the minting process
-    setCurrentStep("minting")
-
-    setTimeout(() => {
-      setCurrentStep("success")
-      toast.success("Miracle SBT minted successfully!")
-    }, 3000)
-  }
-
+  };
+
+  // Handle minting with location verification
+  const handleMintWithLocation = async (code: string, position: GeolocationPosition | null) => {
+    if (!authenticated) {
+      toast.error('Hold on there, friend - we need your wallet connected to get everything just exactly perfect!');
+      return;
+    }
+
+    if (hasMinted) {
+      toast.success('You already have a Miracle SBT!');
+      router.push('/dashboard');
+      return;
+    }
+
+    setCurrentStep('minting');
+
+    try {
+      await mintWithCode(code);
+      setCurrentStep('success');
+      
+      // Redirect to dashboard after success
+      setTimeout(() => {
+        router.push('/dashboard');
+      }, 3000);
+      
+    } catch (error) {
+      setCurrentStep('scan');
+      setScannedCode(null);
+    }
+  };
+
+  // Handle scan error
   const handleScanError = (error: string) => {
-    toast.error("Scanner error - please try again")
-  }
-
+    toast.error('Things are really weird up here - scanner malfunction!');
+  };
+
+  // Reset to start scanning again
   const resetScan = () => {
-    setCurrentStep("scan")
-    setScannedCode(null)
-  }
+    setCurrentStep('scan');
+    setScannedCode(null);
+    setLocation(null);
+  };
 
   if (!ready) {
     return (
-      <div className="min-h-screen flex items-center justify-center">
-        <div className="animate-spin rounded-full h-12 w-12 border-b-2 border-white"></div>
+      <div className="min-h-screen flex items-center justify-center bg-gradient-to-br from-purple-50 to-blue-50">
+        <div className="text-center">
+          <div className="animate-spin rounded-full h-12 w-12 border-b-2 border-purple-600 mx-auto mb-4"></div>
+          <p className="text-gray-600">Loading Web3...</p>
+        </div>
       </div>
-    )
+    );
   }
 
   if (!authenticated) {
-    return null
+    return (
+      <div className="min-h-screen tie-dye-bg flex items-center justify-center">
+        <div className="max-w-md mx-auto text-center p-8">
+          <div className="glassmorphic rounded-xl p-8 liquid-morph">
+            <div className="text-6xl mb-6 float-animation">🎪</div>
+            <h1 className="text-2xl font-bold text-white mb-4 groovy-font">
+              Connect to Scan
+            </h1>
+            <p className="text-white/80 mb-6">
+              You need to connect your wallet before scanning QR codes for Miracle SBTs.
+            </p>
+            <button
+              onClick={() => login()}
+              className="w-full py-3 px-6 aurora-gradient text-white font-medium rounded-lg magnetic-button transition-all"
+            >
+              Connect Wallet
+            </button>
+          </div>
+        </div>
+      </div>
+    );
   }
 
   return (
-<<<<<<< HEAD
-    <div className="min-h-screen p-4">
-      <div className="max-w-2xl mx-auto">
-        <div className="text-center mb-8">
-          <button
-            onClick={() => router.back()}
-            className="inline-flex items-center text-white/70 hover:text-white mb-4 transition-colors"
-          >
-            ← Back
-          </button>
-          <h1 className="text-3xl font-bold text-white mb-2">60-Second Miracle</h1>
-          <p className="text-white/80">Scan your invite QR code to join the NFA Bears family</p>
-        </div>
-
-        {/* Progress Steps */}
-        <div className="flex items-center justify-center mb-6 px-4">
-          <div className="flex items-center space-x-2 sm:space-x-4">
-            <div
-              className={`w-6 sm:w-8 h-6 sm:h-8 rounded-full flex items-center justify-center text-xs sm:text-sm font-medium ${
-                currentStep === "scan"
-                  ? "bg-white text-purple-600"
-                  : ["location", "minting", "success"].includes(currentStep)
-                    ? "bg-green-400 text-white"
-                    : "bg-white/20 text-white/60"
-              }`}
-            >
-              1
-            </div>
-            <div className="w-4 sm:w-8 h-1 bg-white/20">
-              <div
-                className={`h-full bg-gradient-to-r from-purple-400 to-pink-400 transition-all duration-500 ${
-                  ["location", "minting", "success"].includes(currentStep) ? "w-full" : "w-0"
-                }`}
-              ></div>
-            </div>
-            <div
-              className={`w-6 sm:w-8 h-6 sm:h-8 rounded-full flex items-center justify-center text-xs sm:text-sm font-medium ${
-                currentStep === "location"
-                  ? "bg-white text-purple-600"
-                  : ["minting", "success"].includes(currentStep)
-                    ? "bg-green-400 text-white"
-                    : "bg-white/20 text-white/60"
-              }`}
-            >
-              2
-            </div>
-            <div className="w-4 sm:w-8 h-1 bg-white/20">
-              <div
-                className={`h-full bg-gradient-to-r from-purple-400 to-pink-400 transition-all duration-500 ${
-                  ["minting", "success"].includes(currentStep) ? "w-full" : "w-0"
-                }`}
-              ></div>
-            </div>
-            <div
-              className={`w-6 sm:w-8 h-6 sm:h-8 rounded-full flex items-center justify-center text-xs sm:text-sm font-medium ${
-                currentStep === "minting"
-                  ? "bg-white text-purple-600"
-                  : currentStep === "success"
-                    ? "bg-green-400 text-white"
-                    : "bg-white/20 text-white/60"
-              }`}
-            >
-              3
-=======
     <div className="min-h-screen tie-dye-bg relative overflow-hidden">
       {/* 60s Liquid Light Show Background */}
       <div className="absolute inset-0 liquid-light-flow opacity-25"></div>
@@ -313,56 +319,24 @@
                   <span className="liquid-chrome">Scan Another Code</span>
                 </button>
               </div>
->>>>>>> 35953241
-            </div>
-          </div>
+            </div>
+          )}
+
+          {/* Debug Info (development only) */}
+          {process.env.NODE_ENV === 'development' && (
+            <div className="mt-8 p-4 bg-black/20 rounded-lg border border-white/10">
+              <h4 className="text-white font-medium mb-2 text-sm">Debug Info:</h4>
+              <div className="text-white/60 text-xs space-y-1">
+                <div>Step: {currentStep}</div>
+                <div>Scanned: {scannedCode ? 'Yes' : 'No'}</div>
+                <div>Location: {location ? 'Granted' : 'Pending'}</div>
+                <div>Has Minted: {hasMinted ? 'Yes' : 'No'}</div>
+                <div>Status: {mintStatus}</div>
+              </div>
+            </div>
+          )}
         </div>
-
-        {currentStep === "scan" && (
-          <div className="bg-white/10 backdrop-blur-lg rounded-xl p-8 border border-white/20">
-            <ClientOnlyQRScanner
-              onScanSuccess={handleScanSuccess}
-              onScanError={handleScanError}
-              width={300}
-              height={300}
-              className="max-w-full"
-            />
-          </div>
-        )}
-
-        {currentStep === "minting" && (
-          <div className="bg-white/10 backdrop-blur-lg rounded-xl p-8 border border-white/20 text-center">
-            <div className="text-6xl mb-6 breathe-animation">🎪</div>
-            <h3 className="text-xl font-bold text-white mb-4">Minting Your Miracle SBT</h3>
-            <p className="text-white/80 mb-6">Creating your soulbound token on the blockchain...</p>
-            <div className="animate-spin rounded-full h-8 w-8 border-b-2 border-white mx-auto"></div>
-          </div>
-        )}
-
-        {currentStep === "success" && (
-          <div className="bg-white/10 backdrop-blur-lg rounded-xl p-8 border border-white/20 text-center">
-            <div className="text-6xl mb-6 dancing-bear">🐻✨</div>
-            <h3 className="text-2xl font-bold text-white mb-4">Welcome to the Family!</h3>
-            <p className="text-white/80 mb-6">
-              Your Miracle SBT has been minted successfully. You're now part of the NFA Bears community!
-            </p>
-            <div className="space-y-3">
-              <button
-                onClick={() => router.push("/dashboard")}
-                className="w-full py-3 px-6 bg-gradient-to-r from-purple-600 to-pink-600 text-white font-semibold rounded-lg hover:from-purple-700 hover:to-pink-700 transition-all"
-              >
-                Go to Dashboard
-              </button>
-              <button
-                onClick={resetScan}
-                className="w-full py-2 px-6 border border-white/20 text-white/80 rounded-lg hover:bg-white/10 transition-all"
-              >
-                Scan Another Code
-              </button>
-            </div>
-          </div>
-        )}
       </div>
     </div>
-  )
+  );
 }